--- conflicted
+++ resolved
@@ -1,15 +1,3 @@
 function theta = normalize_theta(theta)
 
-<<<<<<< HEAD
-%return
-
-while (theta < -pi)
-    theta = theta + 2* pi;
-end
-
-while (theta > pi)
-    theta = theta - 2* pi;
-end
-=======
-theta = atan2(sin(theta), cos(theta));
->>>>>>> 845c4f5c
+theta = atan2(sin(theta), cos(theta));